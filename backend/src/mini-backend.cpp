#include "crow.h"
#include "HomomorphicEncryption.h"
#include "CORSMiddleware.h"
<<<<<<< HEAD
#include <iostream>
#include <chrono>

#if defined(_WIN32)
    #include <windows.h>
    #include <psapi.h>
#else
    #include <sys/resource.h>
#endif

int encryption_count = 0; // Track how many encryptions we've done in this session

void print_session_start() {
    std::cout << "###########################\n";
}

void print_session_end() {
    std::cout << "###########################\n";
}

void print_op_separator() {
    std::cout << "---------------------------\n";
=======
#include <fstream>
#include <sstream>
#include <vector>
#include <string>


static std::string log_cipher(const std::string& ct) {
    if (ct.empty()) return "[EMPTY]";
    return ct.substr(0, std::min(20, (int)ct.length()));
}

std::vector<double> read_csv(const std::string& file_path, int column_index) {
    std::ifstream file(file_path);
    if (!file.is_open()) {
        throw std::runtime_error("Could not open file");
    }
    
    std::vector<double> values;
    std::string line, cell;
    
    // Skip header
    std::getline(file, line);
    
    while (std::getline(file, line)) {
        std::stringstream ss(line);
        int current_col = 0;
        
        while (std::getline(ss, cell, ',')) {
            if (current_col++ == column_index) {
                try {
                    values.push_back(std::stod(cell));
                } catch (...) {
                    // Ignore conversion errors
                }
                break;
            }
        }
    }
    
    return values;
>>>>>>> 7dbd0fd5
}

int main() {
    HomomorphicEncryption he_bfv(false, true);   // BFV with key generation
    HomomorphicEncryption he_ckks(true, true);   // CKKS with key generation

    crow::App<CORSMiddleware> app; 
    app.loglevel(crow::LogLevel::Warning);

<<<<<<< HEAD
=======
    // CSV Endpoints
    CROW_ROUTE(app, "/csv/read")
    .methods("POST"_method)
    ([&](const crow::request& req) {
        auto json_data = crow::json::load(req.body);
        crow::json::wvalue response;
        
        if (!json_data || !json_data.has("file_path") || !json_data.has("column_index")) {
            response["error"] = "Missing required fields";
            return crow::response(400, response);
        }

        try {
            std::string file_path = json_data["file_path"].s();
            int column_index = json_data["column_index"].i();
            auto values = read_csv(file_path, column_index);
            response["values"] = values;
            return crow::response(200, response);
        } catch (const std::exception& e) {
            response["error"] = e.what();
            return crow::response(500, response);
        }
    });

    CROW_ROUTE(app, "/csv/sum") // sum for non-encrypted calculations
    .methods("POST"_method)
    ([&](const crow::request& req) {
        auto json_data = crow::json::load(req.body);
        crow::json::wvalue response;
        
        if (!json_data || !json_data.has("file_path") || !json_data.has("column_index")) {
            response["error"] = "Missing required fields";
            return crow::response(400, response);
        }

        try {
            std::string file_path = json_data["file_path"].s();
            int column_index = json_data["column_index"].i();
            auto values = read_csv(file_path, column_index);
            
            double sum = 0.0;
            for (const auto& val : values) {
                sum += val;
            }
            
            response["result"] = sum;
            response["values_processed"] = values.size();
            return crow::response(200, response);
        } catch (const std::exception& e) {
            response["error"] = e.what();
            return crow::response(500, response);
        }
    });

    CROW_ROUTE(app, "/csv/average") // average for non-encrypted calculations
    .methods("POST"_method)
    ([&](const crow::request& req) {
        auto json_data = crow::json::load(req.body);
        crow::json::wvalue response;
        
        if (!json_data || !json_data.has("file_path") || !json_data.has("column_index")) {
            response["error"] = "Missing required fields";
            return crow::response(400, response);
        }

        try {
            std::string file_path = json_data["file_path"].s();
            int column_index = json_data["column_index"].i();
            auto values = read_csv(file_path, column_index);
            
            double sum = 0.0;
            for (const auto& val : values) {
                sum += val;
            }
            
            double average = values.empty() ? 0.0 : sum / values.size();
            
            response["result"] = average;
            response["values_processed"] = values.size();
            return crow::response(200, response);
        } catch (const std::exception& e) {
            response["error"] = e.what();
            return crow::response(500, response);
        }
    });

    // Encryption Endpoints
>>>>>>> 7dbd0fd5
    CROW_ROUTE(app, "/encrypt")
    .methods("POST"_method)
    ([&](const crow::request& req) {
        auto json_data = crow::json::load(req.body);
        crow::json::wvalue response;

        if (!json_data || !json_data.has("value") || !json_data.has("scheme")) {
            response["error"] = "Missing required fields";
            return crow::response(400, response);
        }

        try {
            std::string scheme = json_data["scheme"].s();
            double value = json_data["value"].d();

<<<<<<< HEAD
            if (encryption_count % 2 == 0) {
                print_session_start();  // Start of session every 2 encryptions
            }

            auto start = std::chrono::high_resolution_clock::now();

=======
            std::cout << "Encrypting | Scheme: " << scheme << " | Value: " << value << std::endl;
            
            std::string ciphertext;
>>>>>>> 7dbd0fd5
            if (scheme == "bfv") {
                ciphertext = he_bfv.encrypt(value);
            } else if (scheme == "ckks") {
                ciphertext = he_ckks.encrypt(value);
            } else {
                throw std::runtime_error("Invalid scheme");
            }
<<<<<<< HEAD

            auto end = std::chrono::high_resolution_clock::now();
            auto duration_us = std::chrono::duration_cast<std::chrono::microseconds>(end - start).count();
            std::cout << "Encryption was done in " << duration_us << " microseconds\n";
            std::cout << "Throughput: " << (1000000.0 / duration_us) << " operations per second\n";

            size_t ram_kb = 0;

            #if defined(_WIN32)
                PROCESS_MEMORY_COUNTERS memInfo;
                GetProcessMemoryInfo(GetCurrentProcess(), &memInfo, sizeof(memInfo));
                ram_kb = memInfo.WorkingSetSize / 1024;
            #else
                struct rusage usage;
                getrusage(RUSAGE_SELF, &usage);
                #ifdef __APPLE__
                    ram_kb = usage.ru_maxrss / 1024;
                #else
                    ram_kb = usage.ru_maxrss;
                #endif
            #endif

            response["ram_kb"] = ram_kb;



            print_op_separator(); // Separator after encryption
            encryption_count++;

=======
            
            std::cout << "Encrypted | Scheme: " << scheme 
                      << " | Ciphertext (first 20): " << log_cipher << std::endl;
            
>>>>>>> 7dbd0fd5
            response["ciphertext"] = ciphertext;
            response["execution_us"] = duration_us;
            return crow::response(200, response);
        } catch (const std::exception& e) {
            std::cout << "Encryption failed: " << e.what() << std::endl;
            response["error"] = e.what();
            return crow::response(500, response);
        }
    });

    CROW_ROUTE(app, "/decrypt")
    .methods("POST"_method)
    ([&](const crow::request& req) {
        auto json_data = crow::json::load(req.body);
        crow::json::wvalue response;

        if (!json_data || !json_data.has("ciphertext") || !json_data.has("scheme")) {
            response["error"] = "Missing required fields";
            std::cout << "Decryption failed: Missing required fields" << std::endl;
            return crow::response(400, response);
        }

        try {
            std::string scheme = json_data["scheme"].s();
            std::string ciphertext = json_data["ciphertext"].s();
            

<<<<<<< HEAD
            auto start = std::chrono::high_resolution_clock::now();

=======
            
            std::cout << "Decrypting | Scheme: " << scheme 
                      << " | Ciphertext (first 20): " << log_cipher << std::endl;
            
            double value;
>>>>>>> 7dbd0fd5
            if (scheme == "bfv") {
                value = he_bfv.decrypt(ciphertext);
            } else if (scheme == "ckks") {
                value = he_ckks.decrypt(ciphertext);
            } else {
                throw std::runtime_error("Invalid scheme");
            }
<<<<<<< HEAD

            auto end = std::chrono::high_resolution_clock::now();
            auto duration_us = std::chrono::duration_cast<std::chrono::microseconds>(end - start).count();
            std::cout << "Decryption was done in " << duration_us << " microseconds\n";
            std::cout << "Throughput: " << (1000000.0 / duration_us) << " operations per second\n";

            size_t ram_kb = 0;

            #if defined(_WIN32)
                PROCESS_MEMORY_COUNTERS memInfo;
                GetProcessMemoryInfo(GetCurrentProcess(), &memInfo, sizeof(memInfo));
                ram_kb = memInfo.WorkingSetSize / 1024;
            #else
                struct rusage usage;
                getrusage(RUSAGE_SELF, &usage);
                #ifdef __APPLE__
                    ram_kb = usage.ru_maxrss / 1024;
                #else
                    ram_kb = usage.ru_maxrss;
                #endif
            #endif

            response["ram_kb"] = ram_kb;



            print_op_separator(); // Separator after decryption
            print_session_end();  // End of session after 2 encryptions + 1 decryption

=======
            
            std::cout << "Decrypted | Scheme: " << scheme 
                      << " | Value: " << value << std::endl;
            
>>>>>>> 7dbd0fd5
            response["value"] = value;
            response["execution_us"] = duration_us;
            return crow::response(200, response);
        } catch (const std::exception& e) {
            std::cout << "Decryption failed: " << e.what() << std::endl;
            response["error"] = e.what();
            return crow::response(500, response);
        }
    });

    // Public key endpoint
    CROW_ROUTE(app, "/public_key")
    .methods("GET"_method)
    ([&](const crow::request& req) {
        crow::json::wvalue response;
        try {
            std::string scheme = req.url_params.get("scheme");
            if (scheme == "bfv") {
                response["public_key"] = he_bfv.serialize_public_key();
            } else if (scheme == "ckks") {
                response["public_key"] = he_ckks.serialize_public_key();
            } else {
                throw std::runtime_error("Invalid scheme");
            }
            return crow::response(200, response);
        } catch (const std::exception& e) {
            response["error"] = e.what();
            return crow::response(500, response);
        }
    });

<<<<<<< HEAD
    CROW_ROUTE(app, "/")
    .methods("OPTIONS"_method)
    ([](const crow::request& req, crow::response& res) {
        res.code = 200;
        res.end();
    });

=======
>>>>>>> 7dbd0fd5
    std::cout << "Starting mini-backend on port 18081...\n";
    std::cout << "###########################\n"; // Only once at backend start

    app.port(18081).multithreaded().run();
}<|MERGE_RESOLUTION|>--- conflicted
+++ resolved
@@ -1,30 +1,6 @@
 #include "crow.h"
 #include "HomomorphicEncryption.h"
 #include "CORSMiddleware.h"
-<<<<<<< HEAD
-#include <iostream>
-#include <chrono>
-
-#if defined(_WIN32)
-    #include <windows.h>
-    #include <psapi.h>
-#else
-    #include <sys/resource.h>
-#endif
-
-int encryption_count = 0; // Track how many encryptions we've done in this session
-
-void print_session_start() {
-    std::cout << "###########################\n";
-}
-
-void print_session_end() {
-    std::cout << "###########################\n";
-}
-
-void print_op_separator() {
-    std::cout << "---------------------------\n";
-=======
 #include <fstream>
 #include <sstream>
 #include <vector>
@@ -65,7 +41,6 @@
     }
     
     return values;
->>>>>>> 7dbd0fd5
 }
 
 int main() {
@@ -75,8 +50,6 @@
     crow::App<CORSMiddleware> app; 
     app.loglevel(crow::LogLevel::Warning);
 
-<<<<<<< HEAD
-=======
     // CSV Endpoints
     CROW_ROUTE(app, "/csv/read")
     .methods("POST"_method)
@@ -164,7 +137,6 @@
     });
 
     // Encryption Endpoints
->>>>>>> 7dbd0fd5
     CROW_ROUTE(app, "/encrypt")
     .methods("POST"_method)
     ([&](const crow::request& req) {
@@ -180,18 +152,12 @@
             std::string scheme = json_data["scheme"].s();
             double value = json_data["value"].d();
 
-<<<<<<< HEAD
             if (encryption_count % 2 == 0) {
                 print_session_start();  // Start of session every 2 encryptions
             }
 
             auto start = std::chrono::high_resolution_clock::now();
 
-=======
-            std::cout << "Encrypting | Scheme: " << scheme << " | Value: " << value << std::endl;
-            
-            std::string ciphertext;
->>>>>>> 7dbd0fd5
             if (scheme == "bfv") {
                 ciphertext = he_bfv.encrypt(value);
             } else if (scheme == "ckks") {
@@ -199,7 +165,6 @@
             } else {
                 throw std::runtime_error("Invalid scheme");
             }
-<<<<<<< HEAD
 
             auto end = std::chrono::high_resolution_clock::now();
             auto duration_us = std::chrono::duration_cast<std::chrono::microseconds>(end - start).count();
@@ -229,12 +194,6 @@
             print_op_separator(); // Separator after encryption
             encryption_count++;
 
-=======
-            
-            std::cout << "Encrypted | Scheme: " << scheme 
-                      << " | Ciphertext (first 20): " << log_cipher << std::endl;
-            
->>>>>>> 7dbd0fd5
             response["ciphertext"] = ciphertext;
             response["execution_us"] = duration_us;
             return crow::response(200, response);
@@ -262,16 +221,8 @@
             std::string ciphertext = json_data["ciphertext"].s();
             
 
-<<<<<<< HEAD
             auto start = std::chrono::high_resolution_clock::now();
 
-=======
-            
-            std::cout << "Decrypting | Scheme: " << scheme 
-                      << " | Ciphertext (first 20): " << log_cipher << std::endl;
-            
-            double value;
->>>>>>> 7dbd0fd5
             if (scheme == "bfv") {
                 value = he_bfv.decrypt(ciphertext);
             } else if (scheme == "ckks") {
@@ -279,7 +230,6 @@
             } else {
                 throw std::runtime_error("Invalid scheme");
             }
-<<<<<<< HEAD
 
             auto end = std::chrono::high_resolution_clock::now();
             auto duration_us = std::chrono::duration_cast<std::chrono::microseconds>(end - start).count();
@@ -309,12 +259,6 @@
             print_op_separator(); // Separator after decryption
             print_session_end();  // End of session after 2 encryptions + 1 decryption
 
-=======
-            
-            std::cout << "Decrypted | Scheme: " << scheme 
-                      << " | Value: " << value << std::endl;
-            
->>>>>>> 7dbd0fd5
             response["value"] = value;
             response["execution_us"] = duration_us;
             return crow::response(200, response);
@@ -346,7 +290,6 @@
         }
     });
 
-<<<<<<< HEAD
     CROW_ROUTE(app, "/")
     .methods("OPTIONS"_method)
     ([](const crow::request& req, crow::response& res) {
@@ -354,8 +297,6 @@
         res.end();
     });
 
-=======
->>>>>>> 7dbd0fd5
     std::cout << "Starting mini-backend on port 18081...\n";
     std::cout << "###########################\n"; // Only once at backend start
 
